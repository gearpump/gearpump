/*
 * Licensed to the Apache Software Foundation (ASF) under one
 * or more contributor license agreements.  See the NOTICE file
 * distributed with this work for additional information
 * regarding copyright ownership.  The ASF licenses this file
 * to you under the Apache License, Version 2.0 (the
 * "License"); you may not use this file except in compliance
 * with the License.  You may obtain a copy of the License at
 *
 *     http://www.apache.org/licenses/LICENSE-2.0
 *
 * Unless required by applicable law or agreed to in writing, software
 * distributed under the License is distributed on an "AS IS" BASIS,
 * WITHOUT WARRANTIES OR CONDITIONS OF ANY KIND, either express or implied.
 * See the License for the specific language governing permissions and
 * limitations under the License.
 */

package org.apache.gearpump.cluster.main

import akka.actor.{ActorSystem, Props}
import com.typesafe.config.ConfigValueFactory
<<<<<<< HEAD
import org.apache.gearpump.cluster.{Master, Worker}
import org.apache.gearpump.util.{Constants, Configs, ActorSystemBooter, ActorUtil}
=======
import org.apache.gearpump.cluster.Configs
import org.apache.gearpump.util.{ActorSystemBooter, ActorUtil}
>>>>>>> 36ea5701
import org.slf4j.{Logger, LoggerFactory}
import org.apache.gearpump.util.Constants._

object Local extends App with ArgumentsParser {

  private val LOG: Logger = LoggerFactory.getLogger(Local.getClass)

  override val options: Array[(String, CLIOption[Any])] = Array(
    "port"-> CLIOption[Int]("<master port>", required = true),
    "sameprocess" -> CLIOption[Boolean]("", required = false, defaultValue = Some(false)),
    "workernum"-> CLIOption[Int]("<how many workers to start>", required = false, defaultValue = Some(4)))

  val config = parse(args)

  def start() = {
    local(config.getInt("port"), config.getInt("workernum"), config.exists("sameprocess"))
  }

  def local(port : Int, workerCount : Int, sameProcess : Boolean) : Unit = {
    if (sameProcess) {
      System.setProperty("LOCAL", "true")
    }

<<<<<<< HEAD
    val system = ActorSystem(MASTER, Configs.MASTER_CONFIG.withValue("akka.remote.netty.tcp.port", ConfigValueFactory.fromAnyRef(port)))
    val master = system.actorOf(Props[Master], MASTER)
    val masterPath = ActorUtil.getSystemPath(system) + s"/user/${MASTER}"

    LOG.info(s"master is started at $masterPath...")

    0.until(workerCount).foreach { id =>
      system.actorOf(Props(classOf[Worker], master), classOf[Worker].getSimpleName + id)
    }
=======
    val system = ActorSystem(Configs.MASTER, Configs.MASTER_CONFIG.withValue("akka.remote.netty.tcp.port", ConfigValueFactory.fromAnyRef(port)))
    system.actorOf(Props[org.apache.gearpump.cluster.Master], Configs.MASTER)
    val masterPath = ActorUtil.getSystemPath(system) + s"/user/${Configs.MASTER}"

    LOG.info(s"master is started at $masterPath...")

    //We are free
    0.until(workerCount).foreach(id => ActorSystemBooter.create(Configs.WORKER_CONFIG).boot(classOf[org.apache.gearpump.cluster.Worker].getSimpleName + id , masterPath))
>>>>>>> 36ea5701
  }
  start()
}<|MERGE_RESOLUTION|>--- conflicted
+++ resolved
@@ -20,13 +20,8 @@
 
 import akka.actor.{ActorSystem, Props}
 import com.typesafe.config.ConfigValueFactory
-<<<<<<< HEAD
 import org.apache.gearpump.cluster.{Master, Worker}
 import org.apache.gearpump.util.{Constants, Configs, ActorSystemBooter, ActorUtil}
-=======
-import org.apache.gearpump.cluster.Configs
-import org.apache.gearpump.util.{ActorSystemBooter, ActorUtil}
->>>>>>> 36ea5701
 import org.slf4j.{Logger, LoggerFactory}
 import org.apache.gearpump.util.Constants._
 
@@ -50,7 +45,6 @@
       System.setProperty("LOCAL", "true")
     }
 
-<<<<<<< HEAD
     val system = ActorSystem(MASTER, Configs.MASTER_CONFIG.withValue("akka.remote.netty.tcp.port", ConfigValueFactory.fromAnyRef(port)))
     val master = system.actorOf(Props[Master], MASTER)
     val masterPath = ActorUtil.getSystemPath(system) + s"/user/${MASTER}"
@@ -60,16 +54,6 @@
     0.until(workerCount).foreach { id =>
       system.actorOf(Props(classOf[Worker], master), classOf[Worker].getSimpleName + id)
     }
-=======
-    val system = ActorSystem(Configs.MASTER, Configs.MASTER_CONFIG.withValue("akka.remote.netty.tcp.port", ConfigValueFactory.fromAnyRef(port)))
-    system.actorOf(Props[org.apache.gearpump.cluster.Master], Configs.MASTER)
-    val masterPath = ActorUtil.getSystemPath(system) + s"/user/${Configs.MASTER}"
-
-    LOG.info(s"master is started at $masterPath...")
-
-    //We are free
-    0.until(workerCount).foreach(id => ActorSystemBooter.create(Configs.WORKER_CONFIG).boot(classOf[org.apache.gearpump.cluster.Worker].getSimpleName + id , masterPath))
->>>>>>> 36ea5701
   }
   start()
 }