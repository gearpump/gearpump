/*
 * Licensed to the Apache Software Foundation (ASF) under one
 * or more contributor license agreements.  See the NOTICE file
 * distributed with this work for additional information
 * regarding copyright ownership.  The ASF licenses this file
 * to you under the Apache License, Version 2.0 (the
 * "License"); you may not use this file except in compliance
 * with the License.  You may obtain a copy of the License at
 *
 *     http://www.apache.org/licenses/LICENSE-2.0
 *
 * Unless required by applicable law or agreed to in writing, software
 * distributed under the License is distributed on an "AS IS" BASIS,
 * WITHOUT WARRANTIES OR CONDITIONS OF ANY KIND, either express or implied.
 * See the License for the specific language governing permissions and
 * limitations under the License.
 */


package io.gearpump.services

import java.io.{File, IOException}

import akka.actor.{ActorRef, ActorSystem}
import akka.http.scaladsl.server.Directives._
import akka.http.scaladsl.server.Route
import akka.http.scaladsl.unmarshalling.Unmarshaller._
import com.typesafe.config.Config
import io.gearpump.cluster.AppMasterToMaster.{GetAllWorkers, GetMasterData, GetWorkerData, MasterData, WorkerData}
import io.gearpump.cluster.ClientToMaster.{QueryHistoryMetrics, QueryMasterConfig}
import io.gearpump.cluster.MasterToAppMaster.{AppMastersData, AppMastersDataRequest, WorkerList}
import io.gearpump.cluster.MasterToClient.{HistoryMetrics, MasterConfig, SubmitApplicationResultValue}
import io.gearpump.cluster.client.ClientContext
import io.gearpump.cluster.main.AppSubmitter
import io.gearpump.cluster.worker.WorkerSummary
import io.gearpump.partitioner.{PartitionerByClassName, PartitionerDescription}
import io.gearpump.streaming.StreamApplication
import io.gearpump.streaming.appmaster.SubmitApplicationRequest
<<<<<<< HEAD
import io.gearpump.util.ActorUtil.{askActor, _}
import io.gearpump.util.FileDirective._
import io.gearpump.util.{Constants, Util}
=======
import io.gearpump.util.ActorUtil._
import io.gearpump.util.{Constants, FileUtils, Util}
import io.gearpump.services.MasterService.BuiltinPartitioners
import spray.http.{BodyPart, MediaTypes, MultipartFormData}
import spray.routing
import spray.routing.HttpService
>>>>>>> 77a6b428

import scala.collection.JavaConversions._
import scala.concurrent.{ExecutionContext, Future}
import scala.util.{Failure, Success, Try}

trait MasterService {
  this: JarStoreProvider =>

  import upickle.default.{read, write}

  def master: ActorRef

  implicit def system: ActorSystem

  implicit def ec: ExecutionContext = system.dispatcher

  implicit val timeout = Constants.FUTURE_TIMEOUT

  def masterRoute: Route = {
    pathPrefix("api" / s"$REST_VERSION" / "master") {
      extractMaterializer {implicit mat =>
        pathEnd {
          get {
            onComplete(askActor[MasterData](master, GetMasterData)) {
              case Success(value: MasterData) => complete(write(value))
              case Failure(ex) => failWith(ex)
            }
          }
        } ~
          path("applist") {
            onComplete(askActor[AppMastersData](master, AppMastersDataRequest)) {
              case Success(value: AppMastersData) =>
                complete(write(value))
              case Failure(ex) => failWith(ex)
            }
          } ~
          path("workerlist") {
            def future = askActor[WorkerList](master, GetAllWorkers).flatMap { workerList =>
              val workers = workerList.workers
              val workerDataList = List.empty[WorkerSummary]

              Future.fold(workers.map { workerId =>
                askWorker[WorkerData](master, workerId, GetWorkerData(workerId))
              })(workerDataList) { (workerDataList, workerData) =>
                workerDataList :+ workerData.workerDescription
              }
            }
            onComplete(future) {
              case Success(result: List[WorkerSummary]) => complete(write(result))
              case Failure(ex) => failWith(ex)
            }
          } ~
          path("config") {
            onComplete(askActor[MasterConfig](master, QueryMasterConfig)) {
              case Success(value: MasterConfig) =>
                val config = Option(value.config).map(_.root.render()).getOrElse("{}")
                complete(config)
              case Failure(ex) =>
                failWith(ex)
            }
          } ~
          path("metrics" / RestPath) { path =>
            parameter("readLatest" ? "false") { readLatestInput =>
              val readLatest = Try(readLatestInput.toBoolean).getOrElse(false)
              val query = QueryHistoryMetrics(path.head.toString, readLatest)
              onComplete(askActor[HistoryMetrics](master, query)) {
                case Success(value) =>
                  complete(write(value))
                case Failure(ex) =>
                  failWith(ex)
              }
            }
          } ~
          path("submitapp") {
            post {
              parameters("args") { args =>
                uploadFile { fileMap =>
                  val jar = fileMap.get("jar").map(_.file)
                  val userConf = fileMap.get("conf").map(_.file)

                  if (jar.isEmpty) {
                    complete(write(
                      MasterService.Status(success = false, reason = "Jar file not supplied")))
                  } else {
                    val argsArray = args.split(" +")
                    onComplete(Future(
                      MasterService.submitJar(jar.get, userConf, argsArray, system.settings.config))) {
                      case Success(_) =>
                        complete(write(
                          MasterService.Status(success = true)))
                      case Failure(ex) =>
                        failWith(ex)
                    }
                  }
                }
              }
            }
          } ~
          path("submitdag") {
            post {
              entity(as[String]) { request =>
                import io.gearpump.services.util.UpickleUtil._
                val msg = java.net.URLDecoder.decode(request, "UTF-8")
                val submitApplicationRequest = read[SubmitApplicationRequest](msg)
                import submitApplicationRequest.{appName, dag, processors, userconfig}
                val context = ClientContext(system.settings.config, Some(system), Some(master))

                val graph = dag.mapVertex {processorId =>
                  processors(processorId)
                }.mapEdge { (node1, edge, node2) =>
                  PartitionerDescription(new PartitionerByClassName(edge))
                }

                val appId = context.submit(new StreamApplication(appName, userconfig, graph))

                import upickle.default.write
                val submitApplicationResultValue = SubmitApplicationResultValue(appId)
                val jsonData = write(submitApplicationResultValue)
                complete(jsonData)
              }
            }
          } ~
          path("uploadjar") {
            uploadFile { fileMap =>
              val jar = fileMap.get("jar").map(_.file)
              if (jar.isEmpty) {
                complete(write(
                  MasterService.Status(success = false, reason = "Jar file not found")))
              } else {
                val jarFile = Util.uploadJar(jar.get, getJarStoreService)
                complete(write(jarFile))
              }
            }
          }
<<<<<<< HEAD
      }
    }
  }
=======
        }
      } ~
      path("partitioners") {
        get {
          complete(write(BuiltinPartitioners(Constants.BUILTIN_PARTITIONERS.map(_.getName))))
        }
      }
    }
  }
}

object MasterService {
  case class BuiltinPartitioners(partitioners: Array[String])

  case class Status(success: Boolean, reason: String = null)

  /**
   * Upload user application (JAR) into temporary directory and use AppSubmitter to submit
   * it to master. The temporary file will be removed after submission is done/failed.
   */
  def submitJar(jarData: Array[Byte], userConfData: Option[Array[Byte]], extraArgs: Array[String],
                sysConfig: Config): Unit = {
    val jar = File.createTempFile("gearpump_userapp_", "")
    val userConf = File.createTempFile("gearpump_userconf_", "")

    try {
      val masters = sysConfig.getStringList(Constants.GEARPUMP_CLUSTER_MASTERS).toList.flatMap(Util.parseHostList)
      val mastersOption = masters.zipWithIndex.map{kv =>
        val (master, index) = kv
        s"-D${Constants.GEARPUMP_CLUSTER_MASTERS}.${index}=${master.host}:${master.port}"
      }.toArray

      val hostname = sysConfig.getString(Constants.GEARPUMP_HOSTNAME)
      var options = Array(
        s"-D${Constants.GEARPUMP_HOSTNAME}=$hostname"
      ) ++ mastersOption

      if (userConfData.isDefined) {
        FileUtils.writeByteArrayToFile(userConf, userConfData.get)
        options :+= s"-D${Constants.GEARPUMP_CUSTOM_CONFIG_FILE}=${userConf.getPath}"
      }
>>>>>>> 77a6b428

  object MasterService {

    case class Status(success: Boolean, reason: String = null)

    /**
     * Upload user application (JAR) into temporary directory and use AppSubmitter to submit
     * it to master. The temporary file will be removed after submission is done/failed.
     */
    def submitJar(jar: File, userConf: Option[File], extraArgs: Array[String],
                  sysConfig: Config): Unit = {

      try {
        val masters = sysConfig.getStringList(Constants.GEARPUMP_CLUSTER_MASTERS).toList.flatMap(Util.parseHostList)
        val mastersOption = masters.zipWithIndex.map { kv =>
          val (master, index) = kv
          s"-D${Constants.GEARPUMP_CLUSTER_MASTERS}.${index}=${master.host}:${master.port}"
        }.toArray

        val hostname = sysConfig.getString(Constants.GEARPUMP_HOSTNAME)
        var options = Array(
          s"-D${Constants.GEARPUMP_HOSTNAME}=$hostname"
        ) ++ mastersOption

        if (userConf.isDefined) {
          options :+= s"-D${Constants.GEARPUMP_CUSTOM_CONFIG_FILE}=${userConf.get.getPath}"
        }

        val arguments = Array("-jar", jar.getPath) ++ extraArgs
        val mainClass = AppSubmitter.getClass.getName.dropRight(1)
        val process = Util.startProcess(options, Util.getCurrentClassPath, mainClass, arguments)
        val retval = process.exitValue()
        if (retval != 0) {
          throw new IOException(s"Process exit abnormally with code $retval, error summary: ${process.logger.summary}")
        }
      } finally {
        userConf.foreach(_.delete)
        jar.delete()
      }
    }
  }
}<|MERGE_RESOLUTION|>--- conflicted
+++ resolved
@@ -36,18 +36,12 @@
 import io.gearpump.partitioner.{PartitionerByClassName, PartitionerDescription}
 import io.gearpump.streaming.StreamApplication
 import io.gearpump.streaming.appmaster.SubmitApplicationRequest
-<<<<<<< HEAD
 import io.gearpump.util.ActorUtil.{askActor, _}
 import io.gearpump.util.FileDirective._
 import io.gearpump.util.{Constants, Util}
-=======
 import io.gearpump.util.ActorUtil._
 import io.gearpump.util.{Constants, FileUtils, Util}
 import io.gearpump.services.MasterService.BuiltinPartitioners
-import spray.http.{BodyPart, MediaTypes, MultipartFormData}
-import spray.routing
-import spray.routing.HttpService
->>>>>>> 77a6b428
 
 import scala.collection.JavaConversions._
 import scala.concurrent.{ExecutionContext, Future}
@@ -68,7 +62,7 @@
 
   def masterRoute: Route = {
     pathPrefix("api" / s"$REST_VERSION" / "master") {
-      extractMaterializer {implicit mat =>
+      extractMaterializer { implicit mat =>
         pathEnd {
           get {
             onComplete(askActor[MasterData](master, GetMasterData)) {
@@ -155,7 +149,7 @@
                 import submitApplicationRequest.{appName, dag, processors, userconfig}
                 val context = ClientContext(system.settings.config, Some(system), Some(master))
 
-                val graph = dag.mapVertex {processorId =>
+                val graph = dag.mapVertex { processorId =>
                   processors(processorId)
                 }.mapEdge { (node1, edge, node2) =>
                   PartitionerDescription(new PartitionerByClassName(edge))
@@ -181,24 +175,19 @@
                 complete(write(jarFile))
               }
             }
+          } ~
+          path("partitioners") {
+            get {
+              complete(write(BuiltinPartitioners(Constants.BUILTIN_PARTITIONERS.map(_.getName))))
+            }
           }
-<<<<<<< HEAD
-      }
-    }
-  }
-=======
-        }
-      } ~
-      path("partitioners") {
-        get {
-          complete(write(BuiltinPartitioners(Constants.BUILTIN_PARTITIONERS.map(_.getName))))
-        }
       }
     }
   }
 }
 
 object MasterService {
+
   case class BuiltinPartitioners(partitioners: Array[String])
 
   case class Status(success: Boolean, reason: String = null)
@@ -207,14 +196,12 @@
    * Upload user application (JAR) into temporary directory and use AppSubmitter to submit
    * it to master. The temporary file will be removed after submission is done/failed.
    */
-  def submitJar(jarData: Array[Byte], userConfData: Option[Array[Byte]], extraArgs: Array[String],
+  def submitJar(jar: File, userConf: Option[File], extraArgs: Array[String],
                 sysConfig: Config): Unit = {
-    val jar = File.createTempFile("gearpump_userapp_", "")
-    val userConf = File.createTempFile("gearpump_userconf_", "")
 
     try {
       val masters = sysConfig.getStringList(Constants.GEARPUMP_CLUSTER_MASTERS).toList.flatMap(Util.parseHostList)
-      val mastersOption = masters.zipWithIndex.map{kv =>
+      val mastersOption = masters.zipWithIndex.map { kv =>
         val (master, index) = kv
         s"-D${Constants.GEARPUMP_CLUSTER_MASTERS}.${index}=${master.host}:${master.port}"
       }.toArray
@@ -224,50 +211,20 @@
         s"-D${Constants.GEARPUMP_HOSTNAME}=$hostname"
       ) ++ mastersOption
 
-      if (userConfData.isDefined) {
-        FileUtils.writeByteArrayToFile(userConf, userConfData.get)
-        options :+= s"-D${Constants.GEARPUMP_CUSTOM_CONFIG_FILE}=${userConf.getPath}"
+      if (userConf.isDefined) {
+        options :+= s"-D${Constants.GEARPUMP_CUSTOM_CONFIG_FILE}=${userConf.get.getPath}"
       }
->>>>>>> 77a6b428
-
-  object MasterService {
-
-    case class Status(success: Boolean, reason: String = null)
-
-    /**
-     * Upload user application (JAR) into temporary directory and use AppSubmitter to submit
-     * it to master. The temporary file will be removed after submission is done/failed.
-     */
-    def submitJar(jar: File, userConf: Option[File], extraArgs: Array[String],
-                  sysConfig: Config): Unit = {
-
-      try {
-        val masters = sysConfig.getStringList(Constants.GEARPUMP_CLUSTER_MASTERS).toList.flatMap(Util.parseHostList)
-        val mastersOption = masters.zipWithIndex.map { kv =>
-          val (master, index) = kv
-          s"-D${Constants.GEARPUMP_CLUSTER_MASTERS}.${index}=${master.host}:${master.port}"
-        }.toArray
-
-        val hostname = sysConfig.getString(Constants.GEARPUMP_HOSTNAME)
-        var options = Array(
-          s"-D${Constants.GEARPUMP_HOSTNAME}=$hostname"
-        ) ++ mastersOption
-
-        if (userConf.isDefined) {
-          options :+= s"-D${Constants.GEARPUMP_CUSTOM_CONFIG_FILE}=${userConf.get.getPath}"
-        }
-
-        val arguments = Array("-jar", jar.getPath) ++ extraArgs
-        val mainClass = AppSubmitter.getClass.getName.dropRight(1)
-        val process = Util.startProcess(options, Util.getCurrentClassPath, mainClass, arguments)
-        val retval = process.exitValue()
-        if (retval != 0) {
-          throw new IOException(s"Process exit abnormally with code $retval, error summary: ${process.logger.summary}")
-        }
-      } finally {
-        userConf.foreach(_.delete)
-        jar.delete()
+
+      val arguments = Array("-jar", jar.getPath) ++ extraArgs
+      val mainClass = AppSubmitter.getClass.getName.dropRight(1)
+      val process = Util.startProcess(options, Util.getCurrentClassPath, mainClass, arguments)
+      val retval = process.exitValue()
+      if (retval != 0) {
+        throw new IOException(s"Process exit abnormally with code $retval, error summary: ${process.logger.summary}")
       }
+    } finally {
+      userConf.foreach(_.delete)
+      jar.delete()
     }
   }
 }