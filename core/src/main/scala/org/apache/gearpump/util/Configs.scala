--- conflicted
+++ resolved
@@ -83,29 +83,18 @@
 
   def apply(config : Config) = new Configs(config.toMap)
 
-<<<<<<< HEAD
-  private val CUSTER_FILE = ConfigFactory.parseResourcesAnySyntax("gear.conf",
-=======
   private val CLUSTER_FILE = ConfigFactory.parseResourcesAnySyntax("gear.conf",
->>>>>>> 82b3d1bc
     ConfigParseOptions.defaults.setAllowMissing(true))
 
   private val APPLICATION_FILE = ConfigFactory.parseResourcesAnySyntax("application.conf")
 
-<<<<<<< HEAD
-  private def loadClusterConfig() : Config = ConfigFactory.load(CUSTER_FILE)
-=======
   private def loadClusterConfig() : Config = ConfigFactory.load(CLUSTER_FILE)
->>>>>>> 82b3d1bc
 
   /**
    * Will load file application.conf and fallback to cluster.conf
    */
-<<<<<<< HEAD
-  def loadApplicationConfig() : Config = ConfigFactory.load(APPLICATION_FILE.withFallback(CUSTER_FILE))
-=======
+
   def loadApplicationConfig() : Config = ConfigFactory.load(APPLICATION_FILE.withFallback(CLUSTER_FILE))
->>>>>>> 82b3d1bc
 
   def loadMasterConfig() : Config = {
     val cluster = loadClusterConfig()
