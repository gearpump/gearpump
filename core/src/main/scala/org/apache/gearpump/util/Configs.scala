--- conflicted
+++ resolved
@@ -83,30 +83,17 @@
 
   def apply(config : Config) = new Configs(config.toMap)
 
-<<<<<<< HEAD
-  private val CLUSTER_FILE = ConfigFactory.parseResourcesAnySyntax("gear.conf",
-=======
   private val CUSTER_FILE = ConfigFactory.parseResourcesAnySyntax("gear.conf",
->>>>>>> bbedeef8
     ConfigParseOptions.defaults.setAllowMissing(true))
 
   private val APPLICATION_FILE = ConfigFactory.parseResourcesAnySyntax("application.conf")
 
-<<<<<<< HEAD
-  private def loadClusterConfig() : Config = ConfigFactory.load(CLUSTER_FILE)
-=======
   private def loadClusterConfig() : Config = ConfigFactory.load(CUSTER_FILE)
->>>>>>> bbedeef8
 
   /**
    * Will load file application.conf and fallback to cluster.conf
    */
-<<<<<<< HEAD
-
-  def loadApplicationConfig() : Config = ConfigFactory.load(APPLICATION_FILE.withFallback(CLUSTER_FILE))
-=======
   def loadApplicationConfig() : Config = ConfigFactory.load(APPLICATION_FILE.withFallback(CUSTER_FILE))
->>>>>>> bbedeef8
 
   def loadMasterConfig() : Config = {
     val cluster = loadClusterConfig()
