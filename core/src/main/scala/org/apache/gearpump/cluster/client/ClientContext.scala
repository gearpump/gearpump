--- conflicted
+++ resolved
@@ -20,12 +20,8 @@
 
 import java.util.concurrent.TimeUnit
 
-<<<<<<< HEAD
 import akka.actor.{ActorRef, ActorSystem, Props}
-=======
-import akka.actor.{ActorSystem, Props}
 import akka.pattern.ask
->>>>>>> abf3515e
 import akka.util.Timeout
 import org.apache.gearpump.cluster.ClientToMaster.GetJarFileContainer
 import org.apache.gearpump.cluster._
@@ -86,16 +82,12 @@
     client.shutdownApplication(appId)
   }
 
-<<<<<<< HEAD
   def resolveAppID(appId: Int) : ActorRef = {
     val client = new MasterClient(master)
     client.resolveAppId(appId)
   }
 
-  def cleanup() : Unit = {
-=======
   def close() : Unit = {
->>>>>>> abf3515e
     system.shutdown()
   }
 
