--- conflicted
+++ resolved
@@ -173,33 +173,21 @@
             }
         }
       } else {
-<<<<<<< HEAD
         var tempFile : File = null
-        val appJar = context.jar
-=======
         val appJar = ctx.jar
->>>>>>> 949bae37
         val (jvmArguments, classPath) = appJar match {
           case Some(jar) =>
             tempFile = File.createTempFile(jar.name, ".jar")
             var fos = new FileOutputStream(tempFile)
             new PrintStream(fos).write(jar.bytes)
             fos.close
-<<<<<<< HEAD
             var file = new URL("file:"+tempFile)
-            (context.jvmArguments :+ "-Dapp.jar="+file.getFile, context.classPath :+ file.getFile)
-=======
-            var file = new URL("file:"+jar.name)
             (ctx.jvmArguments :+ "-Dapp.jar="+file.getFile, ctx.classPath :+ file.getFile)
->>>>>>> 949bae37
           case None =>
             (ctx.jvmArguments, ctx.classPath)
         }
         val java = System.getProperty("java.home") + "/bin/java"
-<<<<<<< HEAD
         val logArgs = List(s"-Dapplication=${launch.appId}", s"-Dexecutor=${launch.executorId}")
-        val command = List(java) ++ jvmArguments ++ logArgs ++ List("-cp", classPath.mkString(File.pathSeparator), context.mainClass) ++ context.arguments
-=======
 
         // pass hostname as a JVM parameter, so that child actorsystem can read it
         // in priority
@@ -207,9 +195,8 @@
         var host = Try(context.system.settings.config.getString(Constants.NETTY_TCP_HOSTNAME)).map(
           host => List(s"-D${Constants.NETTY_TCP_HOSTNAME}=${host}")).getOrElse(List.empty[String])
 
-        val command = List(java) ++ jvmArguments ++ host ++
+        val command = List(java) ++ jvmArguments ++ host ++ logArgs ++
           List("-cp", classPath.mkString(File.pathSeparator), ctx.mainClass) ++ ctx.arguments
->>>>>>> 949bae37
         LOG.info(s"Starting executor process $command...")
 
         val process = Process(command).run(new ProcessLogRedirector())
