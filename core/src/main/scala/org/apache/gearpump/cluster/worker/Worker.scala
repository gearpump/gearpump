/*
 * Licensed to the Apache Software Foundation (ASF) under one
 * or more contributor license agreements.  See the NOTICE file
 * distributed with this work for additional information
 * regarding copyright ownership.  The ASF licenses this file
 * to you under the Apache License, Version 2.0 (the
 * "License"); you may not use this file except in compliance
 * with the License.  You may obtain a copy of the License at
 *
 *     http://www.apache.org/licenses/LICENSE-2.0
 *
 * Unless required by applicable law or agreed to in writing, software
 * distributed under the License is distributed on an "AS IS" BASIS,
 * WITHOUT WARRANTIES OR CONDITIONS OF ANY KIND, either express or implied.
 * See the License for the specific language governing permissions and
 * limitations under the License.
 */

package org.apache.gearpump.cluster.worker

import java.io.File
import java.net.URL
import java.util.concurrent.{Executors, TimeUnit}

import akka.actor._
import akka.pattern.pipe
import com.typesafe.config.Config
import org.apache.gearpump.cluster.AppMasterToMaster.{WorkerData, GetWorkerData}
import org.apache.gearpump.cluster.AppMasterToWorker._
import org.apache.gearpump.cluster.ClusterConfig
import org.apache.gearpump.cluster.MasterToWorker._
import org.apache.gearpump.cluster.WorkerToAppMaster._
import org.apache.gearpump.cluster.WorkerToMaster._
import org.apache.gearpump.cluster.master.Master.MasterInfo
import org.apache.gearpump.cluster.scheduler.Resource
import org.apache.gearpump.cluster.worker.Worker.ExecutorInfo
import org.apache.gearpump.util._
import org.slf4j.Logger

import scala.concurrent.duration._
import scala.concurrent.{ExecutionContext, Future, future}
import scala.util.{Failure, Success, Try}

case class WorkerDescription(workerId: Int, state: String, actorPath: String,
                             aliveFor: Long, logFile: String,
                             executors: Array[ExecutorInfo], totalSlots: Int)
/**
 * masterProxy is used to resolve the master
 */
private[cluster] class Worker(masterProxy : ActorRef) extends Actor with TimeOutScheduler{
  import Worker._

  private val systemConfig : Config = context.system.settings.config
  private val configStr = systemConfig.root().render
  private val logFile = System.getProperty("gearpump.log.file")
  private val address = ActorUtil.getFullPath(context.system, self.path)
  private var resource = Resource.empty
  private var allocatedResource = Map[ActorRef, Resource]()
  private var executorsInfo = Map[Int, ExecutorInfo]()
  private var id = -1
<<<<<<< HEAD
  private val createdTime = System.currentTimeMillis()
=======
  private var masterInfo: MasterInfo = null
>>>>>>> f83f1885
  override def receive : Receive = null
  val LOG : Logger = LogUtil.getLogger(getClass, worker = id)

  def waitForMasterConfirm(killSelf : Cancellable) : Receive = {
    case WorkerRegistered(id, masterInfo) =>
      this.id = id
      this.masterInfo = masterInfo
      killSelf.cancel()
      context.watch(masterInfo.master)
      LOG.info(s"Worker $id Registered ....")
      sendMsgWithTimeOutCallBack(masterInfo.master, ResourceUpdate(self, id, resource), 30, updateResourceTimeOut())
      context.become(appMasterMsgHandler orElse terminationWatch(masterInfo.master) orElse ActorUtil.defaultMsgHandler(self))
  }

  private def updateResourceTimeOut(): Unit = {

    LOG.error(s"Worker $id update resource time out")
  }

  def appMasterMsgHandler : Receive = {
    case shutdown @ ShutdownExecutor(appId, executorId, reason : String) =>
      val actorName = ActorUtil.actorNameForExecutor(appId, executorId)
      LOG.info(s"Worker shutting down executor: $actorName due to: $reason")

      if (context.child(actorName).isDefined) {
        LOG.info(s"Shuttting down child: ${context.child(actorName).get.path.toString}")
        context.child(actorName).get.forward(shutdown)
      } else {
        LOG.info(s"There is no child $actorName, ignore this message")
        sender ! ShutdownExecutorFailed(s"Can not find executor $executorId for app $appId")
      }
    case launch : LaunchExecutor =>
      LOG.info(s"Worker[$id] LaunchExecutor ....$launch")
      if (resource < launch.resource) {
        sender ! ExecutorLaunchRejected("There is no free resource on this machine")
      } else {
        val actorName = ActorUtil.actorNameForExecutor(launch.appId, launch.executorId)

        val executor = context.actorOf(Props(classOf[ExecutorWatcher], launch, masterInfo), actorName)

        resource = resource - launch.resource
        allocatedResource = allocatedResource + (executor -> launch.resource)
<<<<<<< HEAD
        sendMsgWithTimeOutCallBack(master, ResourceUpdate(self, id, resource), 30, updateResourceTimeOut())
        executorsInfo += launch.executorId -> ExecutorInfo(launch.appId, launch.executorId, launch.resource.slots)
=======
        sendMsgWithTimeOutCallBack(masterInfo.master, ResourceUpdate(self, id, resource), 30, updateResourceTimeOut())
>>>>>>> f83f1885
        context.watch(executor)
      }
    case UpdateResourceFailed(reason, ex) =>
      LOG.error(reason)
      context.stop(self)
    case UpdateResourceSucceed =>
      LOG.info(s"Worker $id update resource succeed")
    case GetWorkerData(workerId) =>
      val aliveFor = System.currentTimeMillis() - createdTime
      sender ! WorkerData(Some(WorkerDescription(id, "active", address,
        aliveFor, logFile, executorsInfo.values.toArray, resource.slots)))
  }

  def terminationWatch(master : ActorRef) : Receive = {
    case Terminated(actor) =>
      if (actor.compareTo(master) == 0) {
        // parent is down, let's make suicide
        LOG.info("parent master cannot be contacted, find a new master ...")
        context.become(waitForMasterConfirm(repeatActionUtil(30)(masterProxy ! RegisterWorker(id))))
      } else if (ActorUtil.isChildActorPath(self, actor)) {
        //one executor is down,
        LOG.info(s"Executor is down ${actor.path.name}")

        val allocated = allocatedResource.get(actor)
        if (allocated.isDefined) {
          resource = resource + allocated.get
          allocatedResource = allocatedResource - actor
          sendMsgWithTimeOutCallBack(master, ResourceUpdate(self, id, resource), 30, updateResourceTimeOut())
        }
      }
  }


  import context.dispatcher
  override def preStart() : Unit = {
    LOG.info(s"Worker[$id] Sending master RegisterNewWorker")
    val slots = systemConfig.getInt(Constants.GEARPUMP_WORKER_SLOTS)
    this.resource = Resource(slots)
    masterProxy ! RegisterNewWorker
    context.become(waitForMasterConfirm(repeatActionUtil(30)(Unit)))
  }

  private def repeatActionUtil(seconds: Int)(action : => Unit) : Cancellable = {

    val cancelSend = context.system.scheduler.schedule(Duration.Zero, Duration(2, TimeUnit.SECONDS))(action)
    val cancelSuicide = context.system.scheduler.scheduleOnce(FiniteDuration(seconds, TimeUnit.SECONDS), self, PoisonPill)
    return new Cancellable {
      def cancel(): Boolean = {
        val result1 = cancelSend.cancel()
        val result2 = cancelSuicide.cancel()
        result1 && result2
      }

      def isCancelled: Boolean = {
        cancelSend.isCancelled && cancelSuicide.isCancelled
      }
    }
  }

  override def postStop : Unit = {
    LOG.info(s"Worker $id is going down....")
    context.system.shutdown()
  }
}

private[cluster] object Worker {

  case class ExecutorResult(result : Try[Int])
  case class ExecutorInfo(appId: Int, executorId: Int, slots: Int)


  class ExecutorWatcher(launch: LaunchExecutor, masterInfo: MasterInfo) extends Actor {

    implicit val executionContext = ExecutionContext.fromExecutor(Executors.newSingleThreadExecutor())

    private val LOG: Logger = LogUtil.getLogger(getClass, app = launch.appId, executor = launch.executorId)

    private val executorHandler = {
      val ctx = launch.executorJvmConfig
      if (System.getProperty("LOCAL") != null) {
        new ExecutorHandler {
          override def destroy = Unit // we cannot forcefully terminate a future by scala limit
          override def exitValue : Future[Try[Int]] = Future {
              try {
                val clazz = Class.forName(ctx.mainClass)
                val main = clazz.getMethod("main", classOf[Array[String]])
                main.invoke(null, ctx.arguments)
                Success(0)
              } catch {
                case e: Throwable => Failure(e)
              }
            }
        }
      } else {
        val appJar = ctx.jar

        val jarPath = appJar.map {appJar =>
          val tempFile = File.createTempFile(appJar.name, ".jar")
          appJar.container.copyToLocalFile(tempFile)
          val file = new URL("file:"+tempFile)
          file.getFile
        }

        val configFile = Option(ctx.executorAkkaConfig).filterNot(_.isEmpty).map{conf =>
          val configFile = File.createTempFile("gearpump", ".conf")
          ClusterConfig.saveConfig(conf, configFile)
          val file = new URL("file:" + configFile)
          file.getFile
        }

        val classPathPrefix = Util.getCurrentClassPath ++ ctx.classPath
        val classPath = jarPath.map(classPathPrefix :+ _).getOrElse(classPathPrefix)

        val logArgs = List(
          s"-D${Constants.GEARPUMP_APPLICATION_ID}=${launch.appId}",
          s"-D${Constants.GEARPUMP_EXECUTOR_ID}=${launch.executorId}",
          s"-D${Constants.GEARPUMP_MASTER_STARTTIME}=${getFormatedTime(masterInfo.startTime)}")
        val configArgs = configFile.map(confFilePath =>
          List(s"-D${Constants.GEARPUMP_CUSTOM_CONFIG_FILE}=$confFilePath")
          ).getOrElse(List.empty[String])

        // pass hostname as a JVM parameter, so that child actorsystem can read it
        // in priority
        val host = Try(context.system.settings.config.getString(Constants.NETTY_TCP_HOSTNAME)).map(
          host => List(s"-D${Constants.NETTY_TCP_HOSTNAME}=${host}")).getOrElse(List.empty[String])

        val username = List(s"-D${Constants.GEARPUMP_USERNAME}=${ctx.username}")

        val options = ctx.jvmArguments ++ host ++ username ++ logArgs ++ configArgs
        val process = Util.startProcess(options, classPath, ctx.mainClass, ctx.arguments)

        new ExecutorHandler {
          override def destroy = {
            LOG.info(s"destroying executor process ${ctx.mainClass}")
            process.destroy()
            deleteTempFile
          }

          override def exitValue: Future[Try[Int]] = Future {
            val exit = process.exitValue()
            if (exit == 0) {
              Success(0)
            } else {
              Failure(new Exception(s"Executor exit with error, exit value: $exit"))
            }
          }

          def deleteTempFile : Unit = {
            jarPath.map(new File(_)).map(_.delete())
            configFile.map(new File(_)).map(_.delete())
          }
        }
      }
    }

    override def preStart: Unit = {
      executorHandler.exitValue.map(ExecutorResult).pipeTo(self)
    }

    override def receive: Receive = {
      case ShutdownExecutor(appId, executorId, reason : String) =>
        executorHandler.destroy
        sender ! ShutdownExecutorSucceed(appId, executorId)
        context.stop(self)
      case ExecutorResult(executorResult) =>
        executorResult match {
          case Success(exit) => LOG.info("Executor exit normally with exit value " + exit)
          case Failure(e) => LOG.error("Executor exit with errors", e)
        }
        context.stop(self)
    }

    private def getFormatedTime(timestamp: Long): String = {
      val datePattern = "yyyy-MM-dd-hh-mm"
      val format = new java.text.SimpleDateFormat(datePattern)
      format.format(timestamp)
    }
  }

  trait ExecutorHandler {
    def destroy : Unit
    def exitValue : Future[Try[Int]]
  }
}<|MERGE_RESOLUTION|>--- conflicted
+++ resolved
@@ -58,11 +58,9 @@
   private var allocatedResource = Map[ActorRef, Resource]()
   private var executorsInfo = Map[Int, ExecutorInfo]()
   private var id = -1
-<<<<<<< HEAD
   private val createdTime = System.currentTimeMillis()
-=======
   private var masterInfo: MasterInfo = null
->>>>>>> f83f1885
+
   override def receive : Receive = null
   val LOG : Logger = LogUtil.getLogger(getClass, worker = id)
 
@@ -105,12 +103,10 @@
 
         resource = resource - launch.resource
         allocatedResource = allocatedResource + (executor -> launch.resource)
-<<<<<<< HEAD
-        sendMsgWithTimeOutCallBack(master, ResourceUpdate(self, id, resource), 30, updateResourceTimeOut())
+
+        sendMsgWithTimeOutCallBack(masterInfo.master,
+          ResourceUpdate(self, id, resource), 30, updateResourceTimeOut())
         executorsInfo += launch.executorId -> ExecutorInfo(launch.appId, launch.executorId, launch.resource.slots)
-=======
-        sendMsgWithTimeOutCallBack(masterInfo.master, ResourceUpdate(self, id, resource), 30, updateResourceTimeOut())
->>>>>>> f83f1885
         context.watch(executor)
       }
     case UpdateResourceFailed(reason, ex) =>
