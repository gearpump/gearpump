--- conflicted
+++ resolved
@@ -41,11 +41,7 @@
 import scala.collection.JavaConverters._
 import scala.concurrent.Future
 import scala.concurrent.duration.Duration
-<<<<<<< HEAD
 import scala.util.{Failure, Success, Try}
-=======
-import scala.util.{Try, Failure, Success}
->>>>>>> f35a9afa
 /**
  * AppManager is dedicated part of Master to manager applicaitons
  */
@@ -255,25 +251,8 @@
           sender ! AppMasterDataDetail(appId = appId, appDescription = null)
       }
     case invalidAppMaster: InvalidAppMaster =>
-<<<<<<< HEAD
       LOG.info(s"InvalidAppMaster adding to appMasterRegistry ${invalidAppMaster.appId}")
       appMasterRegistry += invalidAppMaster.appId -> Right(invalidAppMaster)
-      val maybeEither = appMasterRegistry.get(invalidAppMaster.appId)
-      maybeEither match {
-        case Some(either) =>
-          if(either.isLeft) {
-            val (ref, info) = either.left.get
-            LOG.info(s"GOT ref ${ref.path.address.toString}")
-          } else {
-            val invalid = either.right.get
-            LOG.info(s"GOT invalid ${invalid.appId}")
-          }
-        case None =>
-          LOG.info(s"NOT THERE")
-      }
-=======
-      cleanApplicationData(appId)
->>>>>>> f35a9afa
   }
 
   def appDataStoreService: Receive = {
