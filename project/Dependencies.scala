--- conflicted
+++ resolved
@@ -41,13 +41,8 @@
   val gsCollectionsVersion = "6.2.0"
   val sprayVersion = "1.3.2"
   val sprayJsonVersion = "1.3.1"
-<<<<<<< HEAD
   val scalaTestVersion = "2.2.6"
-  val scalaCheckVersion = "1.11.3"
-=======
-  val scalaTestVersion = "2.2.0"
   val scalaCheckVersion = "1.11.6"
->>>>>>> cbe20c50
   val mockitoVersion = "1.10.17"
   val bijectionVersion = "0.8.0"
   val scalazVersion = "7.1.1"
