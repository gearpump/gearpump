--- conflicted
+++ resolved
@@ -2,10 +2,8 @@
 
 addSbtPlugin("de.johoop" % "jacoco4sbt" % "2.1.6")
 
-<<<<<<< HEAD
 addSbtPlugin("net.virtual-void" % "sbt-dependency-graph" % "0.7.4")
-=======
+
 addSbtPlugin("org.xerial.sbt" % "sbt-sonatype" % "0.2.1")
 
-addSbtPlugin("com.typesafe.sbt" % "sbt-pgp" % "0.8.3")
->>>>>>> 69b07f7c
+addSbtPlugin("com.typesafe.sbt" % "sbt-pgp" % "0.8.3")