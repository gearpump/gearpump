import de.johoop.jacoco4sbt.JacocoPlugin.jacoco
import sbt.Keys._
import sbt._
import sbtassembly.Plugin.AssemblyKeys._
import sbtassembly.Plugin._
import xerial.sbt.Pack._
import xerial.sbt.Sonatype._

import scala.collection.immutable.Map.WithDefault

object Build extends sbt.Build {

  class DefaultValueMap[+B](value : B) extends WithDefault[String, B](null, (key) => value) {
    override def get(key: String) = Some(value)
  }
  
  val akkaVersion = "2.3.6"
  val kryoVersion = "0.3.2"
  val codahaleVersion = "3.0.2"
  val commonsCodecVersion = "1.6"
  val commonsHttpVersion = "3.1"
  val commonsLangVersion = "3.3.2"
  val commonsLoggingVersion = "1.1.3"
  val commonsIOVersion = "2.4"
  val findbugsVersion = "2.0.1"
  val gearPumpVersion = "0.2-SNAPSHOT"
  val guavaVersion = "15.0"
  val dataReplicationVersion = "0.7"
  val hadoopVersion = "2.5.1"
  val jgraphtVersion = "0.9.0"
  val json4sVersion = "3.2.10"
  val kafkaVersion = "0.8.2-beta"
  val sigarVersion = "1.6.4"
  val slf4jVersion = "1.7.7"
  
  val scalaVersionMajor = "scala-2.11"
  val scalaVersionNumber = "2.11.4"
  val sprayVersion = "1.3.2"
  val sprayJsonVersion = "1.3.1"
  val spraySwaggerVersion = "0.5.0"
  val swaggerUiVersion = "2.0.24"
  val scalaTestVersion = "2.2.0"
  val scalaCheckVersion = "1.11.3"
  val mockitoVersion = "1.10.8"
  val bijectionVersion = "0.7.0"

  val commonSettings = Defaults.defaultSettings ++ Seq(jacoco.settings:_*) ++ sonatypeSettings  ++ net.virtualvoid.sbt.graph.Plugin.graphSettings ++
    Seq(
        resolvers ++= Seq(
          "patriknw at bintray" at "http://dl.bintray.com/patriknw/maven",
          "maven-repo" at "http://repo.maven.apache.org/maven2",
          "maven1-repo" at "http://repo1.maven.org/maven2",
          "maven2-repo" at "http://mvnrepository.com",
          "sonatype" at "https://oss.sonatype.org/content/repositories/releases",
          "clockfly" at "http://dl.bintray.com/clockfly/maven"
        )
    ) ++
    Seq(
      scalaVersion := scalaVersionNumber,
      version := gearPumpVersion,
      organization := "com.github.intel-hadoop",
      scalacOptions ++= Seq("-Yclosure-elim","-Yinline"),
      pomExtra := {
      <url>https://github.com/intel-hadoop/gearpump</url>
      <licenses>
        <license>
          <name>Apache 2</name>
          <url>http://www.apache.org/licenses/LICENSE-2.0.txt</url>
        </license>
      </licenses>
      <scm>
        <connection>scm:git:github.com/intel-hadoop/gearpump</connection>
        <developerConnection>scm:git:git@github.com:intel-hadoop/gearpump</developerConnection>
        <url>github.com/intel-hadoop/gearpump</url>
      </scm>
      <developers>
        <developer>
          <id>gearpump</id>
          <name>Gearpump Team</name>
          <url>https://github.com/intel-hadoop/teams/gearpump</url>
        </developer>
      </developers>
    }
  ) 

  val coreDependencies = Seq(
        libraryDependencies ++= Seq(
        "org.jgrapht" % "jgrapht-core" % jgraphtVersion,
        "com.codahale.metrics" % "metrics-core" % codahaleVersion,
        "com.codahale.metrics" % "metrics-graphite" % codahaleVersion,
        "org.slf4j" % "slf4j-api" % slf4jVersion,
        "org.slf4j" % "slf4j-log4j12" % slf4jVersion,
        "org.slf4j" % "jul-to-slf4j" % slf4jVersion,
        "org.slf4j" % "jcl-over-slf4j" % slf4jVersion,
        "org.fusesource" % "sigar" % sigarVersion classifier("native"),
        "com.google.code.findbugs" % "jsr305" % findbugsVersion,
        "org.apache.commons" % "commons-lang3" % commonsLangVersion,
        "commons-logging" % "commons-logging" % commonsLoggingVersion,
        "commons-httpclient" % "commons-httpclient" % commonsHttpVersion,
        "commons-codec" % "commons-codec" % commonsCodecVersion,
        "com.google.guava" % "guava" % guavaVersion,
        "com.typesafe.akka" %% "akka-actor" % akkaVersion,
        "com.typesafe.akka" %% "akka-remote" % akkaVersion,
        "com.typesafe.akka" %% "akka-cluster" % akkaVersion,
        "com.typesafe.akka" %% "akka-contrib" % akkaVersion,
        "com.typesafe.akka" %% "akka-agent" % akkaVersion,
        "com.typesafe.akka" %% "akka-slf4j" % akkaVersion,
        "org.scala-lang" % "scala-compiler" % scalaVersionNumber,
        "com.github.romix.akka" %% "akka-kryo-serialization" % kryoVersion,
        "com.github.patriknw" %% "akka-data-replication" % dataReplicationVersion,
        "org.apache.hadoop" % "hadoop-common" % hadoopVersion,
        "org.apache.hadoop" % "hadoop-hdfs" % hadoopVersion,
        "io.spray" %%  "spray-can"       % sprayVersion,
        "io.spray" %%  "spray-routing"   % sprayVersion,
        "commons-io" % "commons-io" % commonsIOVersion,
        "com.typesafe.akka" %% "akka-testkit" % akkaVersion % "test",
        "org.scalatest" %% "scalatest" % scalaTestVersion % "test",
        "org.scalacheck" %% "scalacheck" % scalaCheckVersion % "test",
        "org.mockito" % "mockito-core" % mockitoVersion % "test"
      )
  )

  val myAssemblySettings = assemblySettings ++ Seq(
    assemblyOption in assembly ~= { _.copy(includeScala = false) }
  )

  lazy val root = Project(
    id = "gearpump",
    base = file("."),
    settings = commonSettings ++
      packSettings ++
      Seq(
        packMain := Map("gear" -> "org.apache.gearpump.cluster.main.Gear",
                        "local" -> "org.apache.gearpump.cluster.main.Local",
                        "master" -> "org.apache.gearpump.cluster.main.Master",
                        "worker" -> "org.apache.gearpump.cluster.main.Worker",
                        "rest" -> "org.apache.gearpump.cluster.main.Rest"
                       ),
        packJvmOpts := Map("local" -> Seq("-DlogFilename=local"),
                           "master" -> Seq("-DlogFilename=master"),
                           "worker" -> Seq("-DlogFilename=worker")
                        ),
        packExclude := Seq(fsio.id, examples_kafka.id, sol.id, wordcount.id, examples.id),
        packResourceDir += (baseDirectory.value / "conf" -> "conf"),
        packResourceDir += (baseDirectory.value / "examples" / "target" / scalaVersionMajor -> "examples"),

        // The classpath should not be expanded. Otherwise, the classpath maybe too long.
        // On windows, it may report shell error "command line too long"
        packExpandedClasspath := false,
        packExtraClasspath := new DefaultValueMap(Seq("${PROG_HOME}/conf"))
      )
<<<<<<< HEAD
  ).dependsOn(core, streaming, rest, external_kafka, distributedshell).aggregate(core, streaming, fsio, examples_kafka,
      sol, wordcount, rest, external_kafka, examples, distributedshell)
=======

  ).dependsOn(core, streaming, rest, external_kafka).aggregate(core, streaming, fsio, examples_kafka,
      sol, wordcount, rest, external_kafka, examples)
>>>>>>> abf3515e

  lazy val core = Project(
    id = "gearpump-core",
    base = file("core"),
    settings = commonSettings ++ coreDependencies
  )

  lazy val streaming = Project(
    id = "gearpump-streaming",
    base = file("streaming"),
    settings = commonSettings
  )  dependsOn(core % "test->test;compile->compile")

  lazy val external_kafka = Project(
    id = "gearpump-external-kafka",
    base = file("external/kafka"),
    settings = commonSettings ++ myAssemblySettings ++
      Seq(
        libraryDependencies ++= Seq(
          "org.apache.kafka" %% "kafka" % kafkaVersion,
          "com.twitter" %% "bijection-core" % bijectionVersion,
          "org.scalatest" %% "scalatest" % scalaTestVersion % "test",
          "org.scalacheck" %% "scalacheck" % scalaCheckVersion % "test",
          "org.mockito" % "mockito-core" % mockitoVersion % "test"
        )
      )
  ) dependsOn (streaming % "provided")

  lazy val examples_kafka = Project(
    id = "gearpump-examples-kafka",
    base = file("examples/kafka"),
    settings = commonSettings ++
      Seq(
        libraryDependencies ++= Seq(
          "org.scalatest" %% "scalatest" % scalaTestVersion % "test",
          "org.scalacheck" %% "scalacheck" % scalaCheckVersion % "test",
          "org.mockito" % "mockito-core" % mockitoVersion % "test"
        )
      )
  ) dependsOn(streaming % "provided", external_kafka  % "provided")

  lazy val fsio = Project(
    id = "gearpump-examples-fsio",
    base = file("examples/fsio"),
    settings = commonSettings
  ) dependsOn (streaming % "provided")

  lazy val sol = Project(
    id = "gearpump-examples-sol",
    base = file("examples/sol"),
    settings = commonSettings
  ) dependsOn (streaming % "provided")

  lazy val wordcount = Project(
    id = "gearpump-examples-wordcount",
    base = file("examples/wordcount"),
    settings = commonSettings
  ) dependsOn (streaming % "provided")

  lazy val examples = Project(
    id = "gearpump-examples",
    base = file("examples"),
    settings = commonSettings ++ myAssemblySettings
  ) dependsOn (wordcount, sol, fsio, examples_kafka)
  
  lazy val rest = Project(
    id = "gearpump-rest",
    base = file("rest"),
    settings = commonSettings  ++ 
      Seq(
        libraryDependencies ++= Seq(
          "io.spray" %%  "spray-testkit"   % sprayVersion % "test",
          "io.spray" %%  "spray-httpx"     % sprayVersion,
          "io.spray" %%  "spray-client"    % sprayVersion,
          "io.spray" %%  "spray-json"    % sprayJsonVersion,
          "com.gettyimages" %% "spray-swagger" % spraySwaggerVersion excludeAll( ExclusionRule(organization = "org.json4s"), ExclusionRule(organization = "io.spray") ),
          "org.json4s" %% "json4s-jackson" % json4sVersion,
          "org.json4s" %% "json4s-native"   % json4sVersion,
          "org.webjars" % "swagger-ui" % swaggerUiVersion,
          "org.scalatest" %% "scalatest" % scalaTestVersion % "test"
        )
      )
  ) dependsOn(streaming % "test->test;compile->compile")

  lazy val distributedshell = Project(
    id = "gearpump-experiments-distributedshell",
    base = file("experiments/distributedshell"),
    settings = commonSettings
  ) dependsOn(core % "test->test;compile->compile")
}<|MERGE_RESOLUTION|>--- conflicted
+++ resolved
@@ -149,14 +149,8 @@
         packExpandedClasspath := false,
         packExtraClasspath := new DefaultValueMap(Seq("${PROG_HOME}/conf"))
       )
-<<<<<<< HEAD
   ).dependsOn(core, streaming, rest, external_kafka, distributedshell).aggregate(core, streaming, fsio, examples_kafka,
       sol, wordcount, rest, external_kafka, examples, distributedshell)
-=======
-
-  ).dependsOn(core, streaming, rest, external_kafka).aggregate(core, streaming, fsio, examples_kafka,
-      sol, wordcount, rest, external_kafka, examples)
->>>>>>> abf3515e
 
   lazy val core = Project(
     id = "gearpump-core",
