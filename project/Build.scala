--- conflicted
+++ resolved
@@ -1,13 +1,6 @@
 import com.typesafe.sbt.SbtPgp.autoImport._
 import de.johoop.jacoco4sbt.JacocoPlugin.jacoco
-<<<<<<< HEAD
-import org.scalajs.sbtplugin._
-import org.scalajs.sbtplugin.ScalaJSPlugin
 import org.scalajs.sbtplugin.ScalaJSPlugin.autoImport._
-
-=======
-import org.scalajs.sbtplugin.ScalaJSPlugin.autoImport._
->>>>>>> e4129b9b
 import sbt.Keys._
 import sbt._
 import sbtassembly.Plugin.AssemblyKeys._
@@ -374,59 +367,6 @@
     settings = commonSettings
   ) dependsOn (wordcount, complexdag, sol, fsio, examples_kafka, distributedshell, stockcrawler, transport)
   
-<<<<<<< HEAD
-  val servicesjsOutputDir = Def.settingKey[File]("Directory for Javascript files output by ScalaJS")
-
-  lazy val services = Project(id = "gearpump-services", base = file("services/jvm")).
-    settings(commonSettings: _*).
-    settings(servicesjvmSettings: _*).
-    aggregate(servicesjs).dependsOn(streaming % "test->test;compile->compile")
-
-  lazy val servicesjs = Project(id = "gearpump-services-js", base = file("services/js")).
-    enablePlugins(ScalaJSPlugin).
-    settings(commonSettings: _*).
-    settings(
-      libraryDependencies ++= Seq(
-        "com.lihaoyi" %%% "upickle" % "0.2.8",
-        "org.scala-js" %%% "scalajs-dom" % "0.8.0",
-        "com.greencatsoft" %%% "scalajs-angular" % "0.5-SNAPSHOT"
-      )
-    ).
-    settings(
-      jsDependencies += "org.webjars" % "angularjs" % "1.3.15" / "angular.js",
-      relativeSourceMaps := true
-    )
-
-  lazy val servicesjvmSettings = Seq(
-      servicesjsOutputDir := (crossTarget in Compile).value / "classes" / "public" / "javascripts",
-      compile in Compile <<= (compile in Compile) dependsOn (fastOptJS in (servicesjs, Compile)),
-      libraryDependencies ++= Seq(
-          "io.spray" %%  "spray-testkit"   % sprayVersion % "test",
-          "io.spray" %%  "spray-httpx"     % sprayVersion,
-          "io.spray" %%  "spray-client"    % sprayVersion,
-          "io.spray" %%  "spray-json"    % sprayJsonVersion,
-          "com.wandoulabs.akka" %% "spray-websocket" % sprayWebSocketsVersion
-            exclude("com.typesafe.akka", "akka-actor_2.11"),
-          "org.json4s" %% "json4s-jackson" % json4sVersion,
-          "org.json4s" %% "json4s-native"   % json4sVersion,
-          "org.scalatest" %% "scalatest" % scalaTestVersion % "test",
-          "org.webjars" % "jquery" % "2.1.3",
-          "org.webjars" % "angularjs" % "1.3.15",
-          "org.webjars" % "angular-motion" % "0.3.3",
-          "org.webjars" % "angular-strap" % "2.2.1",
-          "org.webjars" % "angular-ui-select" % "0.11.2",
-          "org.webjars" % "bootstrap" % "3.3.4",
-          "org.webjars" % "d3js" % "3.5.5",
-          "org.webjars" % "momentjs" % "2.10.2",
-          "org.webjars" % "smart-table" % "2.0.1",
-          "org.webjars" % "visjs" % "3.12.0"
-      )
-  ) ++ (
-      Seq(packageScalaJSLauncher, fastOptJS, fullOptJS) map { packageJSKey =>
-        crossTarget in (servicesjs, Compile, packageJSKey) := servicesjsOutputDir.value
-      }
-  )
-=======
   lazy val services = Project(id = "gearpump-services", base = file("services")).
     settings(commonSettings: _*).aggregate(servicesjs, servicesjvm).dependsOn(streaming % "test->test;compile->compile")
 
@@ -475,7 +415,6 @@
   lazy val servicesjvm = `gearpump-services-`.jvm.dependsOn(streaming % "test->test;compile->compile")
 
   lazy val servicesjs = `gearpump-services-`.js
->>>>>>> e4129b9b
 
   lazy val distributedshell = Project(
     id = "gearpump-examples-distributedshell",
