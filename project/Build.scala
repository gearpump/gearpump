--- conflicted
+++ resolved
@@ -28,11 +28,7 @@
   val sprayJsonVersion = "1.2.6"
   val spraySwaggerVersion = "0.5.0"
   val swaggerUiVersion = "2.0.24"
-<<<<<<< HEAD
-  val scalaTestVersion = "2.1.3"
-=======
   val scalaTestVersion = "2.2.0"
->>>>>>> 3390af2d
 
   val commonSettings = Defaults.defaultSettings ++ packAutoSettings ++ jacoco.settings ++
     Seq(
