import de.johoop.jacoco4sbt.JacocoPlugin.jacoco
import sbt.Keys._
import sbt._
import sbtassembly.Plugin.AssemblyKeys._
import sbtassembly.Plugin._
import xerial.sbt.Pack._
import xerial.sbt.Sonatype._
import com.typesafe.sbt.SbtPgp.autoImport._
import sbtrelease._

import scala.collection.immutable.Map.WithDefault

object Build extends sbt.Build {

  class DefaultValueMap[+B](value : B) extends WithDefault[String, B](null, (key) => value) {
    override def get(key: String) = Some(value)
  }

  /**
   * deploy can recognize the path
   */
  val travis_deploy = taskKey[Unit]("use this after sbt assembly packArchive, it will rename the package so that travis deploy can find the package.")
  
  val akkaVersion = "2.3.6"
  val kryoVersion = "0.3.2"
  val clouderaVersion = "2.5.0-cdh5.3.2"
  val codahaleVersion = "3.0.2"
  val commonsCodecVersion = "1.6"
  val commonsHttpVersion = "3.1"
  val commonsLangVersion = "3.3.2"
  val commonsLoggingVersion = "1.1.3"
  val commonsIOVersion = "2.4"
  val clouderaVersion = "2.5.0-cdh5.3.2"
  val clouderaHBaseVersion = "0.98.6-cdh5.3.2"
  val clouderaKafkaVersion = "0.8.2.0-kafka-1.2.0"
  val findbugsVersion = "2.0.1"
  val guavaVersion = "15.0"
  val dataReplicationVersion = "0.7"
  val hadoopVersion = "2.5.1"
  val jgraphtVersion = "0.9.0"
  val json4sVersion = "3.2.10"
  val kafkaVersion = "0.8.2.1"
  val stormVersion = "0.9.3"
  val sigarVersion = "1.6.4"
  val slf4jVersion = "1.7.7"
  
  val scalaVersionMajor = "scala-2.11"
  val scalaVersionNumber = "2.11.5"
  val sprayVersion = "1.3.2"
  val sprayJsonVersion = "1.3.1"
  val sprayWebSocketsVersion = "0.1.4"
  val scalaTestVersion = "2.2.0"
  val scalaCheckVersion = "1.11.3"
  val mockitoVersion = "1.10.8"
  val bijectionVersion = "0.7.0"

  val commonSettings = Defaults.defaultSettings ++ Seq(jacoco.settings:_*) ++ sonatypeSettings  ++ net.virtualvoid.sbt.graph.Plugin.graphSettings ++
    Seq(
        resolvers ++= Seq(
          "patriknw at bintray" at "http://dl.bintray.com/patriknw/maven",
          "maven-repo" at "http://repo.maven.apache.org/maven2",
          "maven1-repo" at "http://repo1.maven.org/maven2",
          "maven2-repo" at "http://mvnrepository.com/artifact",
          "sonatype" at "https://oss.sonatype.org/content/repositories/releases",
          "bintray/non" at "http://dl.bintray.com/non/maven",
          "cloudera" at "https://repository.cloudera.com/artifactory/cloudera-repos",
          "clockfly" at "http://dl.bintray.com/clockfly/maven"
        )
    ) ++
    Seq(
      scalaVersion := scalaVersionNumber,
      organization := "com.github.intel-hadoop",
      parallelExecution in Test := false,
      parallelExecution in ThisBuild := false,
      useGpg := false,
      pgpSecretRing := file("./secring.asc"),
      pgpPublicRing := file("./pubring.asc"),
      scalacOptions ++= Seq("-Yclosure-elim","-Yinline"),
      publishMavenStyle := true,

      pgpPassphrase := Option(System.getenv().get("PASSPHRASE")).map(_.toArray),
      credentials += Credentials(
                   "Sonatype Nexus Repository Manager", 
                   "oss.sonatype.org", 
                   System.getenv().get("SONATYPE_USERNAME"), 
                   System.getenv().get("SONATYPE_PASSWORD")),
      
      pomIncludeRepository := { _ => false },

      publishTo := {
        val nexus = "https://oss.sonatype.org/"
        if (isSnapshot.value)
          Some("snapshots" at nexus + "content/repositories/snapshots")
        else
          Some("releases"  at nexus + "service/local/staging/deploy/maven2")
      },

      publishArtifact in Test := true,

      pomExtra := {
      <url>https://github.com/intel-hadoop/gearpump</url>
      <licenses>
        <license>
          <name>Apache 2</name>
          <url>http://www.apache.org/licenses/LICENSE-2.0.txt</url>
        </license>
      </licenses>
      <scm>
        <connection>scm:git:github.com/intel-hadoop/gearpump</connection>
        <developerConnection>scm:git:git@github.com:intel-hadoop/gearpump</developerConnection>
        <url>github.com/intel-hadoop/gearpump</url>
      </scm>
      <developers>
        <developer>
          <id>gearpump</id>
          <name>Gearpump Team</name>
          <url>https://github.com/intel-hadoop/teams/gearpump</url>
        </developer>
      </developers>
    }
  ) 

  val coreDependencies = Seq(
        libraryDependencies ++= Seq(
        "org.jgrapht" % "jgrapht-core" % jgraphtVersion,
        "com.codahale.metrics" % "metrics-core" % codahaleVersion,
        "com.codahale.metrics" % "metrics-graphite" % codahaleVersion,
        "org.slf4j" % "slf4j-api" % slf4jVersion,
        "org.slf4j" % "slf4j-log4j12" % slf4jVersion,
        "org.slf4j" % "jul-to-slf4j" % slf4jVersion,
        "org.slf4j" % "jcl-over-slf4j" % slf4jVersion,
        "org.fusesource" % "sigar" % sigarVersion classifier("native"),
        "com.google.code.findbugs" % "jsr305" % findbugsVersion,
        "org.apache.commons" % "commons-lang3" % commonsLangVersion,
        "commons-logging" % "commons-logging" % commonsLoggingVersion,
        "commons-httpclient" % "commons-httpclient" % commonsHttpVersion,
        "commons-codec" % "commons-codec" % commonsCodecVersion,
        "com.google.guava" % "guava" % guavaVersion,
        "com.typesafe.akka" %% "akka-actor" % akkaVersion,
        "com.typesafe.akka" %% "akka-remote" % akkaVersion,
        "com.typesafe.akka" %% "akka-cluster" % akkaVersion,
        "com.typesafe.akka" %% "akka-contrib" % akkaVersion,
        "com.typesafe.akka" %% "akka-agent" % akkaVersion,
        "com.typesafe.akka" %% "akka-slf4j" % akkaVersion,
        "org.scala-lang" % "scala-compiler" % scalaVersionNumber,
        "com.github.romix.akka" %% "akka-kryo-serialization" % kryoVersion,
        "com.github.patriknw" %% "akka-data-replication" % dataReplicationVersion,
        "org.apache.hadoop" % "hadoop-common" % hadoopVersion,
        "org.apache.hadoop" % "hadoop-hdfs" % hadoopVersion,
        "io.spray" %%  "spray-can"       % sprayVersion,
        "io.spray" %%  "spray-routing-shapeless2"   % sprayVersion,
        "commons-io" % "commons-io" % commonsIOVersion,
        "com.lihaoyi" %% "upickle" % "0.2.6",
        "com.typesafe.akka" %% "akka-testkit" % akkaVersion % "test",
        "org.scalatest" %% "scalatest" % scalaTestVersion % "test",
        "org.scalacheck" %% "scalacheck" % scalaCheckVersion % "test",
        "org.mockito" % "mockito-core" % mockitoVersion % "test"
      )
  )

  val myAssemblySettings = assemblySettings ++ Seq(
    test in assembly := {},
    assemblyOption in assembly ~= { _.copy(includeScala = false) }
  )

  lazy val root = Project(
    id = "gearpump",
    base = file("."),
    settings = commonSettings ++
      packSettings ++
      Seq(
        packMain := Map("gear" -> "org.apache.gearpump.cluster.main.Gear",
                        "local" -> "org.apache.gearpump.cluster.main.Local",
                        "master" -> "org.apache.gearpump.cluster.main.Master",
                        "worker" -> "org.apache.gearpump.cluster.main.Worker",
                        "services" -> "org.apache.gearpump.cluster.main.Services",
<<<<<<< HEAD
                        "pipeline" -> "org.apache.gearpump.experiments.pipeline.PipeLine"
=======
                        "yarnclient" -> "org.apache.gearpump.experiments.yarn.client.Client"
>>>>>>> 75eca57e
                       ),
        packJvmOpts := Map("local" -> Seq("-DlogFilename=local"),
                           "master" -> Seq("-DlogFilename=master"),
                           "worker" -> Seq("-DlogFilename=worker")
                        ),
        packExclude := Seq(fsio.id, examples_kafka.id, sol.id, wordcount.id, complexdag.id, examples.id, distributedshell.id),
        packResourceDir += (baseDirectory.value / "conf" -> "conf"),
        packResourceDir += (baseDirectory.value / "services" / "dashboard" -> "dashboard"),
        packResourceDir += (baseDirectory.value / "examples" / "target" / scalaVersionMajor -> "examples"),
        parallelExecution in ThisBuild := false,
        travis_deploy := {
          val packagePath = s"target/gearpump-${version.value}.tar.gz"
          val target = s"target/binary.gearpump.tar.gz"
          println(s"[Travis-Deploy] Move file $packagePath to $target")
          new File(packagePath).renameTo(new File(target))
        },
        
        // The classpath should not be expanded. Otherwise, the classpath maybe too long.
        // On windows, it may report shell error "command line too long"
        packExpandedClasspath := false,
        packExtraClasspath := new DefaultValueMap(Seq("${PROG_HOME}/conf", "${PROG_HOME}/dashboard", "/etc/hadoop/conf"))
      )
  ).dependsOn(core, streaming, services, external_kafka)
<<<<<<< HEAD
   .aggregate(core, streaming, fsio, examples_kafka, sol, wordcount, complexdag, services, external_kafka, examples, distributedshell, distributeservice, storm, pipeline)
=======
   .aggregate(core, streaming, fsio, examples_kafka, sol, wordcount, complexdag, services, external_kafka, examples, distributedshell, distributeservice, storm, yarn)

>>>>>>> 75eca57e

  lazy val core = Project(
    id = "gearpump-core",
    base = file("core"),
    settings = commonSettings ++ coreDependencies
  )

  lazy val streaming = Project(
    id = "gearpump-streaming",
    base = file("streaming"),
    settings = commonSettings
  )  dependsOn(core % "test->test;compile->compile")

  lazy val external_kafka = Project(
    id = "gearpump-external-kafka",
    base = file("external/kafka"),
    settings = commonSettings ++ myAssemblySettings ++
      Seq(
        libraryDependencies ++= Seq(
          "org.apache.kafka" %% "kafka" % kafkaVersion,
          "com.twitter" %% "bijection-core" % bijectionVersion,
          "org.scalatest" %% "scalatest" % scalaTestVersion % "test",
          "org.scalacheck" %% "scalacheck" % scalaCheckVersion % "test",
          "org.mockito" % "mockito-core" % mockitoVersion % "test",
          ("org.apache.kafka" %% "kafka" % kafkaVersion classifier("test")) % "test"
        ),
        unmanagedClasspath in Test += baseDirectory.value.getParentFile.getParentFile / "conf"
      )
  ) dependsOn (streaming % "provided")

  lazy val examples_kafka = Project(
    id = "gearpump-examples-kafka",
    base = file("examples/streaming/kafka"),
    settings = commonSettings ++
      Seq(
        libraryDependencies ++= Seq(
          "org.scalatest" %% "scalatest" % scalaTestVersion % "test",
          "org.scalacheck" %% "scalacheck" % scalaCheckVersion % "test",
          "org.mockito" % "mockito-core" % mockitoVersion % "test"
        )
      )
  ) dependsOn(streaming % "test->test", streaming % "provided", external_kafka  % "test->test; provided")

  lazy val fsio = Project(
    id = "gearpump-examples-fsio",
    base = file("examples/streaming/fsio"),
    settings = commonSettings ++
      Seq(
        libraryDependencies ++= Seq(
          "org.scalatest" %% "scalatest" % scalaTestVersion % "test",
          "org.scalacheck" %% "scalacheck" % scalaCheckVersion % "test",
          "org.mockito" % "mockito-core" % mockitoVersion % "test"
        )
      )
  ) dependsOn (streaming % "test->test", streaming % "provided")

  lazy val sol = Project(
    id = "gearpump-examples-sol",
    base = file("examples/streaming/sol"),
    settings = commonSettings ++
      Seq(
        libraryDependencies ++= Seq(
          "org.scalatest" %% "scalatest" % scalaTestVersion % "test",
          "org.scalacheck" %% "scalacheck" % scalaCheckVersion % "test",
          "org.mockito" % "mockito-core" % mockitoVersion % "test"
        )
      )
  ) dependsOn (streaming % "test->test", streaming % "provided")

  lazy val wordcount = Project(
    id = "gearpump-examples-wordcount",
    base = file("examples/streaming/wordcount"),
    settings = commonSettings ++
      Seq(
        libraryDependencies ++= Seq(
          "org.scalatest" %% "scalatest" % scalaTestVersion % "test",
          "org.scalacheck" %% "scalacheck" % scalaCheckVersion % "test",
          "org.mockito" % "mockito-core" % mockitoVersion % "test"
        )
      )
  ) dependsOn (streaming % "test->test", streaming % "provided")

  lazy val stockcrawler = Project(
    id = "gearpump-examples-stockcrawler",
    base = file("examples/streaming/stockcrawler"),
    settings = commonSettings ++
      Seq(
        libraryDependencies ++= Seq(
          "net.sourceforge.htmlcleaner" % "htmlcleaner" % "2.2",
          "joda-time" % "joda-time" % "2.7",
          "io.spray" %%  "spray-json"    % sprayJsonVersion
        )
      )
  ) dependsOn (streaming % "test->test", streaming % "provided", external_kafka  % "test->test; provided")

  lazy val complexdag = Project(
    id = "gearpump-examples-complexdag",
    base = file("examples/streaming/complexdag"),
    settings = commonSettings ++
      Seq(
        libraryDependencies ++= Seq(
          "org.scalatest" %% "scalatest" % scalaTestVersion % "test",
          "org.scalacheck" %% "scalacheck" % scalaCheckVersion % "test",
          "org.mockito" % "mockito-core" % mockitoVersion % "test"
        )
      )
  ) dependsOn (streaming % "test->test", streaming % "provided")

  lazy val examples = Project(
    id = "gearpump-examples",
    base = file("examples"),
    settings = commonSettings ++ myAssemblySettings
  ) dependsOn (wordcount, complexdag, sol, fsio, examples_kafka, distributedshell, stockcrawler)
  
  lazy val services = Project(
    id = "gearpump-services",
    base = file("services"),
    settings = commonSettings  ++ 
      Seq(
        libraryDependencies ++= Seq(
          "io.spray" %%  "spray-testkit"   % sprayVersion % "test",
          "io.spray" %%  "spray-httpx"     % sprayVersion,
          "io.spray" %%  "spray-client"    % sprayVersion,
          "io.spray" %%  "spray-json"    % sprayJsonVersion,
          "com.wandoulabs.akka" %% "spray-websocket" % sprayWebSocketsVersion,
          "org.json4s" %% "json4s-jackson" % json4sVersion,
          "org.json4s" %% "json4s-native"   % json4sVersion,
          "org.scalatest" %% "scalatest" % scalaTestVersion % "test",
          "org.webjars" % "angularjs" % "1.3.14",
          "org.webjars" % "bootstrap" % "3.3.2-1",
          "org.webjars" % "d3js" % "3.5.3",
          "org.webjars" % "momentjs" % "2.9.0",
          "org.webjars" % "smart-table" % "1.4.11",
          "org.webjars" % "visjs" % "3.11.0"
        )
      )
  ) dependsOn(streaming % "test->test;compile->compile")

  lazy val distributedshell = Project(
    id = "gearpump-examples-distributedshell",
    base = file("examples/distributedshell"),
    settings = commonSettings
  ) dependsOn(core % "test->test", core % "provided")

  lazy val distributeservice = Project(
    id = "gearpump-experiments-distributeservice",
    base = file("experiments/distributeservice"),
    settings = commonSettings
  ) dependsOn(core % "test->test;compile->compile")

  lazy val storm = Project(
    id = "gearpump-experiments-storm",
    base = file("experiments/storm"),
    settings = commonSettings ++
      Seq(
        libraryDependencies ++= Seq(
          "org.apache.storm" % "storm-core" % stormVersion
            exclude("ch.qos.logback", "logback-classic")
            exclude("ch.qos.logback", "logback-core")
            exclude("clj-stacktrace", "clj-stacktrace")
            exclude("clj-time", "clj-time")
            exclude("clout", "clout")
            exclude("compojure", "compojure")
            exclude("com.esotericsoftware.kryo", "kryo")
            exclude("com.esotericsoftware.minlog", "minlog")
            exclude("com.esotericsoftware.reflectasm", "reflectasm")
            exclude("com.googlecode.disruptor", "disruptor")
            exclude("com.twitter", "carbonite")
            exclude("com.twitter", "chill-java")
            exclude("commons-codec", "commons-codec")
            exclude("commons-fileupload", "commons-fileupload")
            exclude("commons-io", "commons-io")
            exclude("commons-lang", "commons-lang")
            exclude("commons-logging", "commons-loggin")
            exclude("hiccup", "hiccup")
            exclude("javax.servlet", "servlet-api")
            exclude("jgrapht", "jgrapht-core")
            exclude("jline", "jline")
            exclude("joda-time", "joda-time")
            exclude("org.apache.commons", "commons-exec")
            exclude("org.clojure", "core.incubator")
            exclude("org.clojure", "math.numeric-tower")
            exclude("org.clojure", "tools.logging")
            exclude("org.clojure", "tools.cli")
            exclude("org.clojure", "tools.macro")
            exclude("org.mortbay.jetty", "jetty-util")
            exclude("org.mortbay.jetty", "jetty")
            exclude("org.objenisis", "objenisis")
            exclude("org.ow2.asm", "asm")
            exclude("org.slf4j", "log4j-over-slf4j")
            exclude("org.slf4j", "slf4j-api")
            exclude("ring", "ring-core")
            exclude("ring", "ring-devel")
            exclude("ring", "ring-jetty-adapter")
            exclude("ring", "ring-servlet"),
          "org.scalatest" %% "scalatest" % scalaTestVersion % "test",
          "org.scalacheck" %% "scalacheck" % scalaCheckVersion % "test",
          "org.mockito" % "mockito-core" % mockitoVersion % "test"
        )
      )
  ) dependsOn (streaming % "test->test; provided")

<<<<<<< HEAD
  lazy val pipeline = Project(
    id = "gearpump-experiments-pipeline",
    base = file("experiments/pipeline"),
    settings = commonSettings ++ 
      Seq(
        resolvers ++= Seq(
          "cloudera" at "https://repository.cloudera.com/artifactory/cloudera-repos"
        )
      ) ++
      Seq(
        libraryDependencies ++= Seq(
          "org.apache.hbase" % "hbase-client" % clouderaHBaseVersion,
          "org.apache.hbase" % "hbase-common" % clouderaHBaseVersion,
          "org.apache.kafka" % "kafka-clients" % clouderaKafkaVersion
        )
      ) 
  ) dependsOn(streaming % "test->test;compile->compile", external_kafka  % "test->test; provided")
=======
  lazy val yarn = Project(
    id = "gearpump-experiments-yarn",
    base = file("experiments/yarn"),
    settings = commonSettings ++
      Seq(
        libraryDependencies ++= Seq(
          "org.apache.hadoop" % "hadoop-yarn-api" % clouderaVersion
            exclude("com.google.guava", "guava")
            exclude("com.google.protobuf", "protobuf-java")
            exclude("commons-lang", "commons-lang")
            exclude("commons-logging", "commons-logging")
            exclude("org.apache.hadoop", "hadoop-annotations"),
          "org.apache.hadoop" % "hadoop-yarn-client" % clouderaVersion
            exclude("com.google.guava", "guava")
            exclude("com.sun.jersey", "jersey-client")
            exclude("commons-cli", "commons-cli")
            exclude("commons-lang", "commons-lang")
            exclude("commons-logging", "commons-logging")
            exclude("log4j", "log4j")
            exclude("org.apache.hadoop", "hadoop-annotations")
            exclude("org.mortbay.jetty", "jetty-util")
            exclude("org.apache.hadoop", "hadoop-yarn-api")
            exclude("org.apache.hadoop", "hadoop-yarn-common"),
          "org.apache.hadoop" % "hadoop-yarn-common" % clouderaVersion
            exclude("com.google.guava", "guava")
            exclude("com.google.inject.extensions", "guice-servlet")
            exclude("com.google.inject", "guice")
            exclude("com.google.protobuf", "protobuf-java")
            exclude("com.sun.jersey.contribs", "jersey.guice")
            exclude("com.sun.jersey", "jersey-core")
            exclude("com.sun.jersey", "jersey-json")
            exclude("commons-cli", "commons-cli")
            exclude("commons-codec", "commons-codec")
            exclude("commons-io", "commons-io")
            exclude("commons-lang", "commons-lang")
            exclude("commons-logging", "commons-logging")
            exclude("javax.servlet", "servlet-api")
            exclude("javax.xml.bind", "jaxb-api")
            exclude("log4j", "log4j")
            exclude("org.apache.commons", "commons-compress")
            exclude("org.apache.hadoop", "hadoop-annotations")
            exclude("org.codehaus.jackson", "jackson-core-asl")
            exclude("org.codehaus.jackson", "jackson-jaxrs")
            exclude("org.codehaus.jackson", "jackson-mapper-asl")
            exclude("org.codehaus.jackson", "jackson-xc")
            exclude("org.slf4j", "slf4j-api"),
          "org.apache.hadoop" % "hadoop-yarn-server-resourcemanager" % clouderaVersion % "provided",
          "org.apache.hadoop" % "hadoop-yarn-server-nodemanager" % clouderaVersion % "provided"
        )
      )
  ) dependsOn(core % "test->test", core % "provided")
>>>>>>> 75eca57e
}<|MERGE_RESOLUTION|>--- conflicted
+++ resolved
@@ -23,7 +23,6 @@
   
   val akkaVersion = "2.3.6"
   val kryoVersion = "0.3.2"
-  val clouderaVersion = "2.5.0-cdh5.3.2"
   val codahaleVersion = "3.0.2"
   val commonsCodecVersion = "1.6"
   val commonsHttpVersion = "3.1"
@@ -174,11 +173,8 @@
                         "master" -> "org.apache.gearpump.cluster.main.Master",
                         "worker" -> "org.apache.gearpump.cluster.main.Worker",
                         "services" -> "org.apache.gearpump.cluster.main.Services",
-<<<<<<< HEAD
-                        "pipeline" -> "org.apache.gearpump.experiments.pipeline.PipeLine"
-=======
+                        "pipeline" -> "org.apache.gearpump.experiments.pipeline.PipeLine",
                         "yarnclient" -> "org.apache.gearpump.experiments.yarn.client.Client"
->>>>>>> 75eca57e
                        ),
         packJvmOpts := Map("local" -> Seq("-DlogFilename=local"),
                            "master" -> Seq("-DlogFilename=master"),
@@ -202,12 +198,7 @@
         packExtraClasspath := new DefaultValueMap(Seq("${PROG_HOME}/conf", "${PROG_HOME}/dashboard", "/etc/hadoop/conf"))
       )
   ).dependsOn(core, streaming, services, external_kafka)
-<<<<<<< HEAD
-   .aggregate(core, streaming, fsio, examples_kafka, sol, wordcount, complexdag, services, external_kafka, examples, distributedshell, distributeservice, storm, pipeline)
-=======
-   .aggregate(core, streaming, fsio, examples_kafka, sol, wordcount, complexdag, services, external_kafka, examples, distributedshell, distributeservice, storm, yarn)
-
->>>>>>> 75eca57e
+   .aggregate(core, streaming, fsio, examples_kafka, sol, wordcount, complexdag, services, external_kafka, examples, distributedshell, distributeservice, storm, yarn, pipeline)
 
   lazy val core = Project(
     id = "gearpump-core",
@@ -410,7 +401,6 @@
       )
   ) dependsOn (streaming % "test->test; provided")
 
-<<<<<<< HEAD
   lazy val pipeline = Project(
     id = "gearpump-experiments-pipeline",
     base = file("experiments/pipeline"),
@@ -428,7 +418,7 @@
         )
       ) 
   ) dependsOn(streaming % "test->test;compile->compile", external_kafka  % "test->test; provided")
-=======
+
   lazy val yarn = Project(
     id = "gearpump-experiments-yarn",
     base = file("experiments/yarn"),
@@ -480,5 +470,4 @@
         )
       )
   ) dependsOn(core % "test->test", core % "provided")
->>>>>>> 75eca57e
 }