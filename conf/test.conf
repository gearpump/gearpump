--- conflicted
+++ resolved
@@ -12,20 +12,16 @@
     "org.apache.gearpump.streaming.task.AckRequest" = "org.apache.gearpump.streaming.AckRequestSerializer"
     "org.apache.gearpump.streaming.task.Ack" = "org.apache.gearpump.streaming.AckSerializer"
   }
-<<<<<<< HEAD
   
-  gearpump {
-    streaming {
-      executor {
-        extraClassPath = ""
-      }
+  streaming {
+    executor {
+      extraClassPath = ""
     }
-=======
+  }
 
   rest-services {
     host = "127.0.0.1"
     port = 8090
->>>>>>> 69b07f7c
   }
 }
 
