--- conflicted
+++ resolved
@@ -48,14 +48,8 @@
     if (null == msg) {
       return
     }
-<<<<<<< HEAD
     val current = map.getOrElse(msg, 0L)
-    wordCount += 1
     val word = msg
-=======
-    val current = map.getOrElse(msg.msg.asInstanceOf[String], 0L)
-    val word = msg.msg.asInstanceOf[String]
->>>>>>> 9da70404
     val count = current + 1
     map.put(word, count)
     output(new Message(word -> count.toString(), System.currentTimeMillis()))
